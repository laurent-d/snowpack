--- conflicted
+++ resolved
@@ -12,13 +12,8 @@
 1. Instead of bundling on every change, just run Snowpack once right after `npm install`.
 2. Snowpack re-installs your dependencies as single JS files to a new `web_modules/` directory.
 3. Write code, import those dependencies via an ESM `import`, and then run it all in the browser.
-<<<<<<< HEAD
-4. Skip the bundle step and see your changes reflected in the browser immidiately after hitting save.
+4. Skip the bundle step and see your changes reflected in the browser immediately after hitting save.
 5. Keep using your favorite web frameworks and build tools! Babel & TypeScript supported.
-=======
-4. Skip the bundle step and see your changes reflected in the browser immediately after hitting save.
-5. Keep using your favorite web frameworks and build tools (Babel, TypeScript).
->>>>>>> 9af3263c
 
 ![how it works illustration](/img/how-does-it-work.jpg)
 
